--- conflicted
+++ resolved
@@ -1359,11 +1359,7 @@
 	int printing_type;
 	size_t len;
 
-<<<<<<< HEAD
-	len = tdb_unpack( (char *)data->data, data->length, "fdPP",
-=======
 	len = tdb_unpack( (uint8 *)data->data, data->length, "fdPP",
->>>>>>> 4eda9ebb
 		sharename,
 		&printing_type,
 		lpqcommand,

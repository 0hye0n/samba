--- conflicted
+++ resolved
@@ -1,9 +1,4 @@
 [LIBRARY::LIBSAMBA-HOSTCONFIG]
-<<<<<<< HEAD
-VERSION = 0.0.1
-SO_VERSION = 1
-=======
->>>>>>> 5f3a70f2
 PUBLIC_DEPENDENCIES = LIBSAMBA-UTIL 
 PRIVATE_DEPENDENCIES = DYNCONFIG LIBREPLACE_EXT CHARSET
 
@@ -25,14 +20,11 @@
 
 PC_FILES += param/samba-hostconfig.pc
 
-<<<<<<< HEAD
-=======
 [SUBSYSTEM::PROVISION]
 PRIVATE_DEPENDENCIES = LIBPYTHON
 
 PROVISION_OBJ_FILES = param/provision.o
 
->>>>>>> 5f3a70f2
 #################################
 # Start SUBSYSTEM share
 [SUBSYSTEM::share]

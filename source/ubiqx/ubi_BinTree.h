--- conflicted
+++ resolved
@@ -29,24 +29,6 @@
  * -------------------------------------------------------------------------- **
  *
  * Log: ubi_BinTree.h,v
-<<<<<<< HEAD
- * Revision 4.1  1998/03/31 06:13:47  crh
- * Thomas Aglassinger sent E'mail pointing out errors in the
- * dereferencing of function pointers, and a missing typecast.
- * Thanks, Thomas!
- *
- * Revision 4.0  1998/03/10 03:16:04  crh
- * Added the AVL field 'balance' to the ubi_btNode structure.  This means
- * that all BinTree modules now use the same basic node structure, which
- * greatly simplifies the AVL module.
- * Decided that this was a big enough change to justify a new major revision
- * number.  3.0 was an error, so we're at 4.0.
- *
- * Revision 2.6  1998/01/24 06:27:30  crh
- * Added ubi_trCount() macro.
- *
-=======
->>>>>>> 5c818b6c
  * Revision 2.5  1997/12/23 03:59:21  crh
  * In this version, all constants & macros defined in the header file have
  * the ubi_tr prefix.  Also cleaned up anything that gcc complained about
@@ -202,8 +184,7 @@
  * -------------------------------------------------------------------------- **
  */
 #define ubi_trNormalize(W) ((char)( (W) - ubi_trEQUAL ))
-#define ubi_trAbNormal(W)  ((char)( ((char)ubi_btSgn( (long)(W) )) \
-                                         + ubi_trEQUAL ))
+#define ubi_trAbNormal(W)  ((char)( ((char)ubi_btSgn( W )) + ubi_trEQUAL ))
 #define ubi_trRevWay(W)    ((char)( ubi_trEQUAL - ((W) - ubi_trEQUAL) ))
 
 /* -------------------------------------------------------------------------- **

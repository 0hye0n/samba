--- conflicted
+++ resolved
@@ -970,13 +970,8 @@
 		return True;
 	}
 
-<<<<<<< HEAD
-	dump_data(100, new_nt_p16, NT_HASH_LEN);
-	dump_data(100, pwhistory, PW_HISTORY_ENTRY_LEN*pwHisLen);
-=======
 	dump_data(100, (const char *)new_nt_p16, NT_HASH_LEN);
 	dump_data(100, (const char *)pwhistory, PW_HISTORY_ENTRY_LEN*pwHisLen);
->>>>>>> 369c89d3
 
 	memset(zero_md5_nt_pw, '\0', SALTED_MD5_HASH_LEN);
 	for (i=0; i<pwHisLen; i++) {
